package tapir.openapi

import tapir.openapi.OpenAPI.{ReferenceOr, SecurityRequirement}

import scala.collection.immutable.ListMap

// todo tags, externaldocs
case class OpenAPI(
    openapi: String = "3.0.1",
    info: Info,
    servers: List[Server],
    paths: ListMap[String, PathItem],
    components: Option[Components],
    security: List[SecurityRequirement]
) {

  def addPathItem(path: String, pathItem: PathItem): OpenAPI = {
    val pathItem2 = paths.get(path) match {
      case None           => pathItem
      case Some(existing) => existing.mergeWith(pathItem)
    }

    copy(paths = paths + (path -> pathItem2))
  }

  def servers(s: List[Server]): OpenAPI = copy(servers = s)
}

object OpenAPI {
  type ReferenceOr[T] = Either[Reference, T]
  // using a Vector instead of a List, as empty Lists are always encoded as nulls
  // here, we need them encoded as an empty array
  type SecurityRequirement = ListMap[String, Vector[String]]
}

case class Info(
    title: String,
    version: String,
    description: Option[String] = None,
    termsOfService: Option[String] = None,
    contact: Option[Contact] = None,
    license: Option[License] = None
)

case class Contact(name: Option[String], email: Option[String], url: Option[String])
case class License(name: String, url: Option[String])

// todo: variables
case class Server(
    url: String,
    description: Option[String]
)

// todo: responses, parameters, examples, requestBodies, headers, links, callbacks
case class Components(
    schemas: ListMap[String, ReferenceOr[Schema]],
    securitySchemes: ListMap[String, ReferenceOr[SecurityScheme]]
)

// todo: $ref
case class PathItem(
    summary: Option[String],
    description: Option[String],
    get: Option[Operation],
    put: Option[Operation],
    post: Option[Operation],
    delete: Option[Operation],
    options: Option[Operation],
    head: Option[Operation],
    patch: Option[Operation],
    trace: Option[Operation],
    servers: List[Server],
    parameters: List[ReferenceOr[Parameter]]
) {
  def mergeWith(other: PathItem): PathItem = {
    PathItem(
      None,
      None,
      get = get.orElse(other.get),
      put = put.orElse(other.put),
      post = post.orElse(other.post),
      delete = delete.orElse(other.delete),
      options = options.orElse(other.options),
      head = head.orElse(other.head),
      patch = patch.orElse(other.patch),
      trace = trace.orElse(other.trace),
      servers = List.empty,
      parameters = List.empty
    )
  }
}

// todo: external docs, callbacks, security
case class Operation(
    tags: List[String],
    summary: Option[String],
    description: Option[String],
    operationId: String,
    parameters: List[ReferenceOr[Parameter]],
    requestBody: Option[ReferenceOr[RequestBody]],
    responses: ListMap[ResponsesKey, ReferenceOr[Response]],
    deprecated: Option[Boolean],
    security: List[SecurityRequirement],
    servers: List[Server]
)

case class Parameter(
    name: String,
    in: ParameterIn.ParameterIn,
    description: Option[String],
    required: Option[Boolean],
    deprecated: Option[Boolean],
    allowEmptyValue: Option[Boolean],
    style: Option[ParameterStyle.ParameterStyle],
    explode: Option[Boolean],
    allowReserved: Option[Boolean],
    schema: ReferenceOr[Schema],
    example: Option[ExampleValue],
    examples: ListMap[String, ReferenceOr[Example]],
    content: ListMap[String, MediaType]
)

object ParameterIn extends Enumeration {
  type ParameterIn = Value

  val Query = Value("query")
  val Header = Value("header")
  val Path = Value("path")
  val Cookie = Value("cookie")
}

object ParameterStyle extends Enumeration {
  type ParameterStyle = Value

  val Simple = Value("simple")
  val Form = Value("form")
  val Matrix = Value("matrix")
  val Label = Value("label")
  val SpaceDelimited = Value("spaceDelimited")
  val PipeDelimited = Value("pipeDelimited")
  val DeepObject = Value("deepObject")
}

case class RequestBody(description: Option[String], content: ListMap[String, MediaType], required: Option[Boolean])

case class MediaType(
    schema: Option[ReferenceOr[Schema]],
    example: Option[ExampleValue],
    examples: ListMap[String, ReferenceOr[Example]],
    encoding: ListMap[String, Encoding]
)

case class Encoding(
    contentType: Option[String],
    headers: ListMap[String, ReferenceOr[Header]],
    style: Option[ParameterStyle.ParameterStyle],
    explode: Option[Boolean],
    allowReserved: Option[Boolean]
)

sealed trait ResponsesKey
case object ResponsesDefaultKey extends ResponsesKey
case class ResponsesCodeKey(code: Int) extends ResponsesKey

// todo: links
case class Response(description: String, headers: ListMap[String, ReferenceOr[Header]], content: ListMap[String, MediaType])

case class Example(summary: Option[String], description: Option[String], value: Option[ExampleValue], externalValue: Option[String])

case class Header(
    description: Option[String],
    required: Option[Boolean],
    deprecated: Option[Boolean],
    allowEmptyValue: Option[Boolean],
    style: Option[ParameterStyle.ParameterStyle],
    explode: Option[Boolean],
    allowReserved: Option[Boolean],
    schema: Option[ReferenceOr[Schema]],
    example: Option[ExampleValue],
    examples: ListMap[String, ReferenceOr[Example]],
    content: ListMap[String, MediaType]
)

case class Reference($ref: String)

// todo: discriminator, xml, json-schema properties
<<<<<<< HEAD
case class Schema(title: Option[String],
                  required: List[String],
                  `type`: Option[SchemaType.SchemaType],
                  items: Option[ReferenceOr[Schema]],
                  properties: ListMap[String, ReferenceOr[Schema]],
                  description: Option[String],
                  format: Option[SchemaFormat.SchemaFormat],
                  default: Option[ExampleValue],
                  nullable: Option[Boolean],
                  readOnly: Option[Boolean],
                  writeOnly: Option[Boolean],
                  example: Option[ExampleValue],
                  deprecated: Option[Boolean],
                  oneOf: Option[List[ReferenceOr[Schema]]],
                  discriminator: Option[Discriminator])

case class Discriminator(propertyName: String, mapping: Option[ListMap[String, String]])
=======
case class Schema(
    title: Option[String],
    required: List[String],
    `type`: SchemaType.SchemaType,
    items: Option[ReferenceOr[Schema]],
    properties: ListMap[String, ReferenceOr[Schema]],
    description: Option[String],
    format: Option[SchemaFormat.SchemaFormat],
    default: Option[ExampleValue],
    nullable: Option[Boolean],
    readOnly: Option[Boolean],
    writeOnly: Option[Boolean],
    example: Option[ExampleValue],
    deprecated: Option[Boolean]
)
>>>>>>> 1fa1f7c7

object Schema {
  def apply(`type`: SchemaType.SchemaType): Schema =
    Schema(None, List.empty, Some(`type`), None, ListMap.empty, None, None, None, None, None, None, None, None, None, None)

  def apply(references: List[ReferenceOr[Schema]], discriminator: Option[Discriminator]): Schema =
    Schema(None, List.empty, None, None, ListMap.empty, None, None, None, None, None, None, None, None, Some(references), discriminator)
}

object SchemaType extends Enumeration {
  type SchemaType = Value

  val Boolean = Value("boolean")
  val Object = Value("object")
  val Array = Value("array")
  val Number = Value("number")
  val String = Value("string")
  val Integer = Value("integer")
}

object SchemaFormat extends Enumeration {
  type SchemaFormat = Value

  val Int32 = Value("int32")
  val Int64 = Value("int64")
  val Float = Value("float")
  val Double = Value("double")
  val Byte = Value("byte")
  val Binary = Value("binary")
  val Date = Value("date")
  val DateTime = Value("date-time")
  val Password = Value("password")
}

case class ExampleValue(value: String)

case class SecurityScheme(
    `type`: String,
    description: Option[String],
    name: Option[String],
    in: Option[String],
    scheme: Option[String],
    bearerFormat: Option[String],
    flows: Option[OAuthFlows],
    openIdConnectUrl: Option[String]
)

case class OAuthFlows(
    `implicit`: Option[OAuthFlow],
    password: Option[OAuthFlow],
    clientCredentials: Option[OAuthFlow],
    authorizationCode: Option[OAuthFlow]
)

case class OAuthFlow(authorizationUrl: String, tokenUrl: String, refreshUrl: Option[String], scopes: ListMap[String, String])<|MERGE_RESOLUTION|>--- conflicted
+++ resolved
@@ -184,7 +184,6 @@
 case class Reference($ref: String)
 
 // todo: discriminator, xml, json-schema properties
-<<<<<<< HEAD
 case class Schema(title: Option[String],
                   required: List[String],
                   `type`: Option[SchemaType.SchemaType],
@@ -202,23 +201,6 @@
                   discriminator: Option[Discriminator])
 
 case class Discriminator(propertyName: String, mapping: Option[ListMap[String, String]])
-=======
-case class Schema(
-    title: Option[String],
-    required: List[String],
-    `type`: SchemaType.SchemaType,
-    items: Option[ReferenceOr[Schema]],
-    properties: ListMap[String, ReferenceOr[Schema]],
-    description: Option[String],
-    format: Option[SchemaFormat.SchemaFormat],
-    default: Option[ExampleValue],
-    nullable: Option[Boolean],
-    readOnly: Option[Boolean],
-    writeOnly: Option[Boolean],
-    example: Option[ExampleValue],
-    deprecated: Option[Boolean]
-)
->>>>>>> 1fa1f7c7
 
 object Schema {
   def apply(`type`: SchemaType.SchemaType): Schema =
